--- conflicted
+++ resolved
@@ -4,14 +4,9 @@
 sentencepiece  # Required for LLaMA tokenizer.
 numpy
 torch == 2.1.2
-<<<<<<< HEAD
-# transformers >= 4.36.0  # Required for Mixtral.
-# xformers == 0.0.23.post1  # Required for CUDA 12.1.
 tensorizer == 2.7.1
-=======
 transformers >= 4.37.0 # Required for Qwen2
 xformers == 0.0.23.post1  # Required for CUDA 12.1.
->>>>>>> 2832e7b9
 fastapi
 uvicorn[standard]
 pydantic >= 2.0  # Required for OpenAI server.
