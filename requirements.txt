cmake>=3.21
ninja  # For faster builds.
psutil
ray >= 2.9
sentencepiece  # Required for LLaMA tokenizer.
numpy
torch == 2.1.2
<<<<<<< HEAD
tensorizer == 2.8.0
transformers >= 4.37.0 # Required for Qwen2
=======
tensorizer >= 2.8.1
transformers >= 4.39.1  # Required for StarCoder2 & Llava.
>>>>>>> e8212880
xformers == 0.0.23.post1  # Required for CUDA 12.1.
fastapi
uvicorn[standard]
pydantic >= 2.0  # Required for OpenAI server.
prometheus_client >= 0.18.0
pynvml == 11.5.0
triton >= 2.1.0
outlines == 0.0.34
cupy-cuda12x == 12.1.0  # Required for CUDA graphs. CUDA 11.8 users should install cupy-cuda11x instead.<|MERGE_RESOLUTION|>--- conflicted
+++ resolved
@@ -5,13 +5,8 @@
 sentencepiece  # Required for LLaMA tokenizer.
 numpy
 torch == 2.1.2
-<<<<<<< HEAD
-tensorizer == 2.8.0
-transformers >= 4.37.0 # Required for Qwen2
-=======
-tensorizer >= 2.8.1
+tensorizer == 2.9.0a0
 transformers >= 4.39.1  # Required for StarCoder2 & Llava.
->>>>>>> e8212880
 xformers == 0.0.23.post1  # Required for CUDA 12.1.
 fastapi
 uvicorn[standard]
