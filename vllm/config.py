--- conflicted
+++ resolved
@@ -85,12 +85,8 @@
         quantization: Optional[str] = None,
         enforce_eager: bool = False,
         max_context_len_to_capture: Optional[int] = None,
-<<<<<<< HEAD
-        tensorizer_args=None,
-=======
         tensorizer_args: Optional["TensorizerArgs"] = None,
         max_logprobs: int = 5,
->>>>>>> e8212880
     ) -> None:
         self.model = model
         self.tokenizer = tokenizer
@@ -106,10 +102,7 @@
         self.enforce_eager = enforce_eager
         self.max_context_len_to_capture = max_context_len_to_capture
         self.tensorizer_args = tensorizer_args
-<<<<<<< HEAD
-=======
         self.max_logprobs = max_logprobs
->>>>>>> e8212880
 
         if os.environ.get("VLLM_USE_MODELSCOPE", "False").lower() == "true":
             # download model from ModelScope hub,
@@ -146,13 +139,8 @@
         if load_format not in supported_load_format:
             raise ValueError(
                 f"Unknown load format: {self.load_format}. Must be one of "
-<<<<<<< HEAD
-                "'auto', 'pt', 'safetensors', 'npcache', 'tensorizer', or 'dummy'."
-            )
-=======
                 "'auto', 'pt', 'safetensors', 'npcache', 'tensorizer', or "
                 "'dummy'.")
->>>>>>> e8212880
         if is_hip() and load_format in rocm_not_supported_load_format:
             rocm_supported_load_format = [
                 f for f in supported_load_format
@@ -411,7 +399,7 @@
 @dataclass
 class TokenizerPoolConfig:
     """Configuration for the tokenizer pool.
-    
+
     Args:
         pool_size: Number of tokenizer workers in the pool.
         pool_type: Type of the pool.
@@ -435,9 +423,9 @@
         tokenizer_pool_extra_config: Optional[Union[str, dict]]
     ) -> Optional["TokenizerPoolConfig"]:
         """Create a TokenizerPoolConfig from the given parameters.
-        
+
         If tokenizer_pool_size is 0, return None.
-        
+
         Args:
             tokenizer_pool_size: Number of tokenizer workers in the pool.
             tokenizer_pool_type: Type of the pool.
