--- conflicted
+++ resolved
@@ -130,16 +130,13 @@
     quantization: Optional[str] = None
     enforce_eager: bool = False
     max_context_len_to_capture: int = 8192
-<<<<<<< HEAD
-    tensorizer_args: Optional[TensorizerArgs] = None
-=======
     enable_lora: bool = False
     max_loras: int = 1
     max_lora_rank: int = 16
     lora_extra_vocab_size: int = 256
     lora_dtype = 'auto'
     max_cpu_loras: Optional[int] = None
->>>>>>> 2832e7b9
+    tensorizer_args: Optional[TensorizerArgs] = None
 
     def __post_init__(self):
         if self.tokenizer is None:
@@ -364,15 +361,6 @@
 
     def create_engine_configs(
         self,
-<<<<<<< HEAD
-    ) -> Tuple[ModelConfig, CacheConfig, ParallelConfig, SchedulerConfig]:
-        model_config = ModelConfig(
-            self.model, self.tokenizer, self.tokenizer_mode,
-            self.trust_remote_code, self.download_dir, self.load_format,
-            self.dtype, self.seed, self.revision, self.tokenizer_revision,
-            self.max_model_len, self.quantization, self.enforce_eager,
-            self.max_context_len_to_capture, self.tensorizer_args)
-=======
     ) -> Tuple[ModelConfig, CacheConfig, ParallelConfig, SchedulerConfig,
                Optional[LoRAConfig]]:
         model_config = ModelConfig(self.model, self.tokenizer,
@@ -381,8 +369,7 @@
                                    self.dtype, self.seed, self.revision,
                                    self.tokenizer_revision, self.max_model_len,
                                    self.quantization, self.enforce_eager,
-                                   self.max_context_len_to_capture)
->>>>>>> 2832e7b9
+                                   self.max_context_len_to_capture, self.tensorizer_args)
         cache_config = CacheConfig(self.block_size,
                                    self.gpu_memory_utilization,
                                    self.swap_space,
