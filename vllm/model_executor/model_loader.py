--- conflicted
+++ resolved
@@ -3,29 +3,15 @@
 from typing import Type
 
 import torch
-<<<<<<< HEAD
-import time
-from vllm.config import DeviceConfig, ModelConfig, LoRAConfig
-from vllm.logger import init_logger
-=======
 import torch.nn as nn
 
 from vllm.config import DeviceConfig, ModelConfig
->>>>>>> e8212880
 from vllm.model_executor.models import ModelRegistry
 from vllm.model_executor.tensorizer_loader import (ParameterizedLoadFormat,
                                                    _is_vllm_model,
                                                    load_with_tensorizer)
 from vllm.model_executor.weight_utils import (get_quant_config,
                                               initialize_dummy_weights)
-from vllm.model_executor.tensorizer_loader import load_with_tensorizer, _is_vllm_model
-
-from torch import nn
-
-
-
-logger = init_logger(__name__)
-
 
 
 @contextlib.contextmanager
@@ -51,19 +37,12 @@
             return model_cls
     raise ValueError(
         f"Model architectures {architectures} are not supported for now. "
-        f"Supported architectures: {ModelRegistry.get_supported_archs()}"
-    )
+        f"Supported architectures: {ModelRegistry.get_supported_archs()}")
 
 
-<<<<<<< HEAD
-def get_model(
-    model_config: ModelConfig,device_config: DeviceConfig, lora_config: Optional[LoRAConfig] = None
-) -> nn.Module:
-=======
 def get_model(model_config: ModelConfig, device_config: DeviceConfig,
               **kwargs) -> nn.Module:
     lora_config = kwargs.get("lora_config", None)
->>>>>>> e8212880
     model_class = _get_model_architecture(model_config)
 
     # Get the (maybe quantized) linear method.
@@ -77,27 +56,21 @@
                 f"The quantization method {model_config.quantization} is not "
                 "supported for the current GPU. "
                 f"Minimum capability: {quant_config.get_min_capability()}. "
-                f"Current capability: {capability}."
-            )
+                f"Current capability: {capability}.")
         supported_dtypes = quant_config.get_supported_act_dtypes()
         if model_config.dtype not in supported_dtypes:
             raise ValueError(
                 f"{model_config.dtype} is not supported for quantization "
                 f"method {model_config.quantization}. Supported dtypes: "
-                f"{supported_dtypes}"
-            )
+                f"{supported_dtypes}")
         linear_method = quant_config.get_linear_method()
 
     with _set_default_torch_dtype(model_config.dtype):
         # Create a model instance.
         # The weights will be initialized as empty tensors.
         with torch.device(device_config.device):
-<<<<<<< HEAD
-            if model_config.load_format == "tensorizer" and _is_vllm_model(model_config):
-=======
             if model_config.load_format == "tensorizer" and _is_vllm_model(
                     model_config):
->>>>>>> e8212880
                 model = load_with_tensorizer(model_class, model_config)
                 return model.eval()
             elif hasattr(model_class, "supported_lora_modules"):
@@ -108,8 +81,7 @@
                     f"Model {model_class.__name__} does not support LoRA, "
                     "but LoRA is enabled. Support for this model may "
                     "be added in the future. If this is important to you, "
-                    "please open an issue on github."
-                )
+                    "please open an issue on github.")
             else:
                 model = model_class(model_config.hf_config, linear_method)
         if model_config.load_format == "dummy":
@@ -119,18 +91,12 @@
         else:
             # Load the weights from the cached or downloaded files.
             if model_config.load_format == "tensorizer":
-<<<<<<< HEAD
-                ## TODO: Make this less confusing
-                # Provide a dynamic load format for `model.load_weights` to retain tensorizer args from CLI.
-                model_config.load_format = ("tensorizer", model_config.tensorizer_args)
-=======
                 # Provide a dynamic load format for `model.load_weights`
                 # to retain tensorizer args from CLI.
                 model_config.load_format = ParameterizedLoadFormat(
                     model_config.load_format)
                 model_config.load_format.params = model_config.tensorizer_args
 
->>>>>>> e8212880
             model.load_weights(
                 model_config.model,
                 model_config.download_dir,
