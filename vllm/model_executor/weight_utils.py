"""Utilities for downloading and initializing model weights."""
import fnmatch
import glob
import hashlib
import json
import os
import warnings
from collections import defaultdict
from typing import Any, Iterator, List, Optional, Tuple, Union
<<<<<<< HEAD

=======
>>>>>>> e8212880

import filelock
import numpy as np
import torch
<<<<<<< HEAD
from huggingface_hub import snapshot_download
from safetensors.torch import load_file, save_file, safe_open
=======
from huggingface_hub import HfFileSystem, snapshot_download
from safetensors.torch import load_file, safe_open, save_file
from tensorizer.serialization import TensorDeserializer
from tensorizer.stream_io import open_stream
>>>>>>> e8212880
from tqdm.auto import tqdm
from tensorizer.serialization import TensorDeserializer
from tensorizer.stream_io import open_stream

from vllm.config import ModelConfig
from vllm.logger import init_logger
from vllm.model_executor.layers.quantization import (QuantizationConfig,
                                                     get_quantization_config)
from vllm.model_executor.tensorizer_loader import PerformanceWarning

logger = init_logger(__name__)

<<<<<<< HEAD
cache_status = None
=======
# use system-level temp directory for file locks, so that multiple users
# can share the same lock without error.
# lock files in the temp directory will be automatically deleted when the
# system reboots, so users will not complain about annoying lock files
temp_dir = os.environ.get('TMPDIR') or os.environ.get(
    'TEMP') or os.environ.get('TMP') or "/tmp/"

>>>>>>> e8212880

class Disabledtqdm(tqdm):

    def __init__(self, *args, **kwargs):
        super().__init__(*args, **kwargs, disable=True)


def get_lock(model_name_or_path: str, cache_dir: Optional[str] = None):
    lock_dir = cache_dir or temp_dir
    os.makedirs(os.path.dirname(lock_dir), exist_ok=True)
    model_name = model_name_or_path.replace("/", "-")
    hash_name = hashlib.sha256(model_name.encode()).hexdigest()
    # add hash to avoid conflict with old users' lock files
    lock_file_name = hash_name + model_name + ".lock"
    # mode 0o666 is required for the filelock to be shared across users
    lock = filelock.FileLock(os.path.join(lock_dir, lock_file_name),
                             mode=0o666)
    return lock


def _shared_pointers(tensors):
    ptrs = defaultdict(list)
    for k, v in tensors.items():
        ptrs[v.data_ptr()].append(k)
    failing = []
    for _, names in ptrs.items():
        if len(names) > 1:
            failing.append(names)
    return failing


def convert_bin_to_safetensor_file(
    pt_filename: str,
    sf_filename: str,
) -> None:
    loaded = torch.load(pt_filename, map_location="cpu")
    if "state_dict" in loaded:
        loaded = loaded["state_dict"]
    shared = _shared_pointers(loaded)
    for shared_weights in shared:
        for name in shared_weights[1:]:
            loaded.pop(name)

    # For tensors to be contiguous
    loaded = {k: v.contiguous() for k, v in loaded.items()}

    dirname = os.path.dirname(sf_filename)
    os.makedirs(dirname, exist_ok=True)
    save_file(loaded, sf_filename, metadata={"format": "pt"})

    # check file size
    sf_size = os.stat(sf_filename).st_size
    pt_size = os.stat(pt_filename).st_size
    if (sf_size - pt_size) / pt_size > 0.01:
        raise RuntimeError(f"""The file size different is more than 1%:
         - {sf_filename}: {sf_size}
         - {pt_filename}: {pt_size}
         """)

    # check if the tensors are the same
    reloaded = load_file(sf_filename)
    for k in loaded:
        pt_tensor = loaded[k]
        sf_tensor = reloaded[k]
        if not torch.equal(pt_tensor, sf_tensor):
            raise RuntimeError(f"The output tensors do not match for key {k}")


# TODO(woosuk): Move this to other place.
def get_quant_config(model_config: ModelConfig) -> QuantizationConfig:
    quant_cls = get_quantization_config(model_config.quantization)
    # Read the quantization config from the HF model config, if available.
    hf_quant_config = getattr(model_config.hf_config, "quantization_config",
                              None)
    if hf_quant_config is not None:
        return quant_cls.from_config(hf_quant_config)
    model_name_or_path = model_config.model
    is_local = os.path.isdir(model_name_or_path)
    if not is_local:
        # Download the config files.
        with get_lock(model_name_or_path, model_config.download_dir):
            hf_folder = snapshot_download(model_name_or_path,
                                          revision=model_config.revision,
                                          allow_patterns="*.json",
                                          cache_dir=model_config.download_dir,
                                          tqdm_class=Disabledtqdm)
    else:
        hf_folder = model_name_or_path
    config_files = glob.glob(os.path.join(hf_folder, "*.json"))

    quant_config_files = [
        f for f in config_files if any(
            f.endswith(x) for x in quant_cls.get_config_filenames())
    ]
    if len(quant_config_files) == 0:
        raise ValueError(
            f"Cannot find the config file for {model_config.quantization}")
    if len(quant_config_files) > 1:
        raise ValueError(
            f"Found multiple config files for {model_config.quantization}: "
            f"{quant_config_files}")

    quant_config_file = quant_config_files[0]
    with open(quant_config_file, "r") as f:
        config = json.load(f)
    return quant_cls.from_config(config)


def prepare_hf_model_weights(
    model_name_or_path: str,
    cache_dir: Optional[str] = None,
    load_format: str = "auto",
    fall_back_to_pt: bool = True,
    revision: Optional[str] = None,
) -> Tuple[str, List[str], bool]:
    # Download model weights from huggingface.
<<<<<<< HEAD
    is_local = os.path.isdir(
        model_name_or_path) and load_format != "tensorizer"
=======
    is_local = os.path.isdir(model_name_or_path) \
               and load_format != "tensorizer"
>>>>>>> e8212880
    use_safetensors = False
    # Some quantized models use .pt files for storing the weights.
    if load_format == "auto":
        allow_patterns = ["*.safetensors", "*.bin"]
    elif load_format == "safetensors":
        use_safetensors = True
        allow_patterns = ["*.safetensors"]
    elif load_format == "pt":
        allow_patterns = ["*.pt"]
    elif load_format == "npcache":
        allow_patterns = ["*.bin"]
    elif load_format == "tensorizer":
        allow_patterns = ["*.tensors"]
    else:
        raise ValueError(f"Unknown load_format: {load_format}")

    if fall_back_to_pt:
        allow_patterns += ["*.pt"]

    if not is_local and load_format != "tensorizer":
        # Before we download we look at that is available:
        fs = HfFileSystem()
        file_list = fs.ls(model_name_or_path, detail=False, revision=revision)

        # depending on what is available we download different things
        for pattern in allow_patterns:
            matching = fnmatch.filter(file_list, pattern)
            if len(matching) > 0:
                allow_patterns = [pattern]
                break

        logger.info(f"Using model weights format {allow_patterns}")
        # Use file lock to prevent multiple processes from
        # downloading the same model weights at the same time.
        with get_lock(model_name_or_path, cache_dir):
            hf_folder = snapshot_download(model_name_or_path,
                                          allow_patterns=allow_patterns,
                                          cache_dir=cache_dir,
                                          tqdm_class=Disabledtqdm,
                                          revision=revision)
    else:
        hf_folder = model_name_or_path
    hf_weights_files: List[str] = []
    for pattern in allow_patterns:
        hf_weights_files += glob.glob(os.path.join(hf_folder, pattern))
        if len(hf_weights_files) > 0:
            if pattern == "*.safetensors":
                use_safetensors = True
            break
    if not use_safetensors:
        # Exclude files that are not needed for inference.
        # https://github.com/huggingface/transformers/blob/v4.34.0/src/transformers/trainer.py#L227-L233
        blacklist = [
            "training_args.bin",
            "optimizer.bin",
            "optimizer.pt",
            "scheduler.pt",
            "scaler.pt",
        ]
        hf_weights_files = [
            f for f in hf_weights_files
            if not any(f.endswith(x) for x in blacklist)
        ]

    if load_format == "tensorizer":
        return hf_folder, hf_weights_files, use_safetensors

    if len(hf_weights_files) == 0:
        raise RuntimeError(
            f"Cannot find any model weights with `{model_name_or_path}`")

    return hf_folder, hf_weights_files, use_safetensors


def hf_model_weights_iterator(
    model_name_or_path: str,
    cache_dir: Optional[str] = None,
<<<<<<< HEAD
    dynamic_load_format: Union[Tuple, str] = "auto",
=======
    load_format: Union[Tuple, str] = "auto",
>>>>>>> e8212880
    revision: Optional[str] = None,
    fall_back_to_pt: Optional[bool] = True,
) -> Iterator[Tuple[str, torch.Tensor]]:
    global cache_status
    if isinstance(dynamic_load_format, tuple):
        load_format, tensorizer_args = dynamic_load_format
    else:
        load_format = dynamic_load_format
        tensorizer_args = None
    hf_folder, hf_weights_files, use_safetensors = prepare_hf_model_weights(
        model_name_or_path,
        cache_dir=cache_dir,
        load_format=load_format,
        fall_back_to_pt=fall_back_to_pt,
        revision=revision)

    if load_format == "npcache":
        # Currently np_cache only support *.bin checkpoints
        assert use_safetensors is False

        # Convert the model weights from torch tensors to numpy arrays for
        # faster loading.
        np_folder = os.path.join(hf_folder, "np")
        os.makedirs(np_folder, exist_ok=True)
        weight_names_file = os.path.join(np_folder, "weight_names.json")
        # Use file lock to prevent multiple processes from
        # dumping the same model weights to numpy at the same time.
        with get_lock(model_name_or_path, cache_dir):
            if not os.path.exists(weight_names_file):
                weight_names = []
                for bin_file in hf_weights_files:
                    state = torch.load(bin_file, map_location="cpu")
                    for name, param in state.items():
                        param_path = os.path.join(np_folder, name)
                        with open(param_path, "wb") as f:
                            np.save(f, param.cpu().detach().numpy())
                        weight_names.append(name)
                with open(weight_names_file, "w") as f:
                    json.dump(weight_names, f)

        with open(weight_names_file, "r") as f:
            weight_names = json.load(f)

        for name in weight_names:
            param_path = os.path.join(np_folder, name)
            with open(param_path, "rb") as f:
                param = np.load(f)
            yield name, torch.from_numpy(param)
    elif load_format == "tensorizer":
<<<<<<< HEAD
        if cache_dir:
            logger.warning(
                "It is not recommended to download deserialized tensors locally. "
                "Consider keeping `download_dir` as None next time.")
        deserializer_args = tensorizer_args.deserializer_params
        credentials = tensorizer_args.credentials
        stream = open_stream(tensorizer_args.tensorizer_uri, **credentials)
        with TensorDeserializer(stream, **deserializer_args, device="cpu") as state:
            cache_status = state.cache_status
            print(cache_status)
=======
        tensorizer_args = load_format.params
        warnings.warn(
            "Deserializing HuggingFace models is not optimized for "
            "loading on vLLM, as tensorizer is forced to load to CPU. "
            "Consider deserializing a vLLM model instead for faster "
            "load times. See the examples/tensorize_vllm_model.py example "
            "script for serializing vLLM models.",
            category=PerformanceWarning,
            stacklevel=2)
        deserializer_args = tensorizer_args.deserializer_params
        stream_params = tensorizer_args.stream_params
        stream = open_stream(tensorizer_args.tensorizer_uri, **stream_params)
        with TensorDeserializer(stream, **deserializer_args,
                                device="cpu") as state:
>>>>>>> e8212880
            for name, param in state.items():
                yield name, param
        del state
    elif use_safetensors:
        for st_file in hf_weights_files:
            with safe_open(st_file, framework="pt") as f:
                for name in f.keys():  # noqa: SIM118
                    param = f.get_tensor(name)
                    yield name, param
    else:
        for bin_file in hf_weights_files:
            state = torch.load(bin_file, map_location="cpu")
            for name, param in state.items():
                yield name, param
            del state
            torch.cuda.empty_cache()


def convert_pyslice_to_tensor(x: Any) -> torch.Tensor:
    """convert PySafeSlice object from safetensors to torch.Tensor

    PySafeSlice object supports indexing, which is done before loading the
    actual tensor and can reduce the amount of memory being read into the
    memory. However, it does not support more advanced functionalities
    like `.view()` or `.t()`. Therefore, if we need to modify the loaded
    tensor with these more complicated operators, we need to convert to
    tensor first.
    """
    if not isinstance(x, torch.Tensor):
        x = x[:]
    return x


def default_weight_loader(param: torch.Tensor,
                          loaded_weight: torch.Tensor) -> None:
    """Default weight loader."""
    assert param.size() == loaded_weight.size()
    param.data.copy_(loaded_weight)


def initialize_dummy_weights(
    model: torch.nn.Module,
    low: float = -1e-3,
    high: float = 1e-3,
) -> None:
    """Initialize model weights with random values.

    The model weights must be randomly initialized for accurate performance
    measurements. Additionally, the model weights should not cause NaNs in the
    forward pass. We empirically found that initializing the weights with
    values between -1e-3 and 1e-3 works well for most models.
    """
    for param in model.state_dict().values():
        if torch.is_floating_point(param):
            param.data.uniform_(low, high)<|MERGE_RESOLUTION|>--- conflicted
+++ resolved
@@ -7,26 +7,15 @@
 import warnings
 from collections import defaultdict
 from typing import Any, Iterator, List, Optional, Tuple, Union
-<<<<<<< HEAD
-
-=======
->>>>>>> e8212880
 
 import filelock
 import numpy as np
 import torch
-<<<<<<< HEAD
-from huggingface_hub import snapshot_download
-from safetensors.torch import load_file, save_file, safe_open
-=======
 from huggingface_hub import HfFileSystem, snapshot_download
 from safetensors.torch import load_file, safe_open, save_file
 from tensorizer.serialization import TensorDeserializer
 from tensorizer.stream_io import open_stream
->>>>>>> e8212880
 from tqdm.auto import tqdm
-from tensorizer.serialization import TensorDeserializer
-from tensorizer.stream_io import open_stream
 
 from vllm.config import ModelConfig
 from vllm.logger import init_logger
@@ -36,9 +25,7 @@
 
 logger = init_logger(__name__)
 
-<<<<<<< HEAD
 cache_status = None
-=======
 # use system-level temp directory for file locks, so that multiple users
 # can share the same lock without error.
 # lock files in the temp directory will be automatically deleted when the
@@ -46,7 +33,6 @@
 temp_dir = os.environ.get('TMPDIR') or os.environ.get(
     'TEMP') or os.environ.get('TMP') or "/tmp/"
 
->>>>>>> e8212880
 
 class Disabledtqdm(tqdm):
 
@@ -163,13 +149,8 @@
     revision: Optional[str] = None,
 ) -> Tuple[str, List[str], bool]:
     # Download model weights from huggingface.
-<<<<<<< HEAD
-    is_local = os.path.isdir(
-        model_name_or_path) and load_format != "tensorizer"
-=======
     is_local = os.path.isdir(model_name_or_path) \
                and load_format != "tensorizer"
->>>>>>> e8212880
     use_safetensors = False
     # Some quantized models use .pt files for storing the weights.
     if load_format == "auto":
@@ -247,20 +228,11 @@
 def hf_model_weights_iterator(
     model_name_or_path: str,
     cache_dir: Optional[str] = None,
-<<<<<<< HEAD
-    dynamic_load_format: Union[Tuple, str] = "auto",
-=======
     load_format: Union[Tuple, str] = "auto",
->>>>>>> e8212880
     revision: Optional[str] = None,
     fall_back_to_pt: Optional[bool] = True,
 ) -> Iterator[Tuple[str, torch.Tensor]]:
     global cache_status
-    if isinstance(dynamic_load_format, tuple):
-        load_format, tensorizer_args = dynamic_load_format
-    else:
-        load_format = dynamic_load_format
-        tensorizer_args = None
     hf_folder, hf_weights_files, use_safetensors = prepare_hf_model_weights(
         model_name_or_path,
         cache_dir=cache_dir,
@@ -301,18 +273,6 @@
                 param = np.load(f)
             yield name, torch.from_numpy(param)
     elif load_format == "tensorizer":
-<<<<<<< HEAD
-        if cache_dir:
-            logger.warning(
-                "It is not recommended to download deserialized tensors locally. "
-                "Consider keeping `download_dir` as None next time.")
-        deserializer_args = tensorizer_args.deserializer_params
-        credentials = tensorizer_args.credentials
-        stream = open_stream(tensorizer_args.tensorizer_uri, **credentials)
-        with TensorDeserializer(stream, **deserializer_args, device="cpu") as state:
-            cache_status = state.cache_status
-            print(cache_status)
-=======
         tensorizer_args = load_format.params
         warnings.warn(
             "Deserializing HuggingFace models is not optimized for "
@@ -327,7 +287,6 @@
         stream = open_stream(tensorizer_args.tensorizer_uri, **stream_params)
         with TensorDeserializer(stream, **deserializer_args,
                                 device="cpu") as state:
->>>>>>> e8212880
             for name, param in state.items():
                 yield name, param
         del state
